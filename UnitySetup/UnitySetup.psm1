--- conflicted
+++ resolved
@@ -95,14 +95,9 @@
                 @{
                     [UnitySetupComponent]::Documentation  = , [io.path]::Combine("$Path", "Documentation");
                     [UnitySetupComponent]::StandardAssets = , [io.path]::Combine("$Path", "Standard Assets");
-<<<<<<< HEAD
-                    [UnitySetupComponent]::Mac_IL2CPP = , [io.path]::Combine("$playbackEnginePath", "MacStandaloneSupport/Variations/macosx64_development_il2cpp");
-                    [UnitySetupComponent]::Windows = , [io.path]::Combine("$playbackEnginePath", "WindowsStandaloneSupport");
-                    [UnitySetupComponent]::Linux = , [io.path]::Combine("$playbackEnginePath", "LinuxStandaloneSupport");
-=======
+                    [UnitySetupComponent]::Mac_IL2CPP     = , [io.path]::Combine("$playbackEnginePath", "MacStandaloneSupport/Variations/macosx64_development_il2cpp");
                     [UnitySetupComponent]::Windows        = , [io.path]::Combine("$playbackEnginePath", "WindowsStandaloneSupport");
                     [UnitySetupComponent]::Linux          = , [io.path]::Combine("$playbackEnginePath", "LinuxStandaloneSupport");
->>>>>>> 0881fff3
                 }
             }
         }
@@ -326,14 +321,9 @@
         [UnitySetupComponent]::Linux          = , "$targetSupport/UnitySetup-Linux-Support-for-Editor-$Version.$installerExtension";
         [UnitySetupComponent]::Mac            = "$targetSupport/UnitySetup-Mac-Support-for-Editor-$Version.$installerExtension",
         "$targetSupport/UnitySetup-Mac-Mono-Support-for-Editor-$Version.$installerExtension";
-<<<<<<< HEAD
-        [UnitySetupComponent]::Mac_IL2CPP = , "$targetSupport/UnitySetup-Mac-IL2CPP-Support-for-Editor-$Version.$installerExtension";
-        [UnitySetupComponent]::Vuforia = , "$targetSupport/UnitySetup-Vuforia-AR-Support-for-Editor-$Version.$installerExtension";
-        [UnitySetupComponent]::WebGL = , "$targetSupport/UnitySetup-WebGL-Support-for-Editor-$Version.$installerExtension";
-=======
+        [UnitySetupComponent]::Mac_IL2CPP     = , "$targetSupport/UnitySetup-Mac-IL2CPP-Support-for-Editor-$Version.$installerExtension";
         [UnitySetupComponent]::Vuforia        = , "$targetSupport/UnitySetup-Vuforia-AR-Support-for-Editor-$Version.$installerExtension";
         [UnitySetupComponent]::WebGL          = , "$targetSupport/UnitySetup-WebGL-Support-for-Editor-$Version.$installerExtension";
->>>>>>> 0881fff3
         [UnitySetupComponent]::Windows_IL2CPP = , "$targetSupport/UnitySetup-Windows-IL2CPP-Support-for-Editor-$Version.$installerExtension";
     }
 
