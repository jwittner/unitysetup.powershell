--- conflicted
+++ resolved
@@ -842,9 +842,15 @@
 
         if ( -not $PSBoundParameters.ContainsKey('BasePath') ) {
             $defaultInstallPath = switch ($currentOS) {
-                ([OperatingSystem]::Windows) { 'C:\Program Files\Unity' }
-                ([OperatingSystem]::Linux) { throw "Install-UnitySetupInstance has not been implemented on the Linux platform. Contributions welcomed!"; }
-                ([OperatingSystem]::Mac) { '/Applications/Unity' }
+                ([OperatingSystem]::Windows) {
+                    "C:\Program Files\Unity\Hub\Editor\"
+                }
+                ([OperatingSystem]::Linux) {
+                    throw "Install-UnitySetupInstance has not been implemented on the Linux platform. Contributions welcomed!";
+                }
+                ([OperatingSystem]::Mac) {
+                    "/Applications/Unity/Hub/Editor/"
+                }
             }
         }
         else {
@@ -876,21 +882,7 @@
                 }
             }
             else {
-<<<<<<< HEAD
-                $installPath = "$defaultInstallPath-$installVersion"
-=======
-                switch (Get-OperatingSystem) {
-                    ([OperatingSystem]::Windows) {
-                        $localDestinations += , "C:\Program Files\Unity\Hub\Editor\$($i.Version)"
-                    }
-                    ([OperatingSystem]::Linux) {
-                        throw "Install-UnitySetupInstance has not been implemented on the Linux platform. Contributions welcomed!";
-                    }
-                    ([OperatingSystem]::Mac) {
-                        $localDestinations += , "/Applications/Unity/Hub/Editor/$($i.Version)"
-                    }
-                }
->>>>>>> 46027e37
+                $installPath = [io.path]::Combine($defaultInstallPath, $installVersion)
             }
 
             if ($currentOS -eq [OperatingSystem]::Mac) {
