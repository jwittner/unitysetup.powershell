﻿# Copyright (c) Microsoft Corporation. All rights reserved.
# Licensed under the MIT License.
Import-Module powershell-yaml -MinimumVersion '0.3' -ErrorAction Stop

[Flags()]
enum UnitySetupComponent {
    Windows = (1 -shl 0)
    Linux = (1 -shl 1)
    Mac = (1 -shl 2)
    Documentation = (1 -shl 3)
    StandardAssets = (1 -shl 4)
    Windows_IL2CPP = (1 -shl 5)
    Metro = (1 -shl 6)
    UWP = (1 -shl 6)
    UWP_IL2CPP = (1 -shl 7)
    Android = (1 -shl 8)
    iOS = (1 -shl 9)
    AppleTV = (1 -shl 10)
    Facebook = (1 -shl 11)
    Vuforia = (1 -shl 12)
    WebGL = (1 -shl 13)
    All = (1 -shl 14) - 1
}

[Flags()]
enum OperatingSystem {
    Windows
    Linux
    Mac
}

class UnitySetupResource {
    [UnitySetupComponent] $ComponentType
    [string] $Path
}

class UnitySetupInstaller {
    [UnitySetupComponent] $ComponentType
    [UnityVersion] $Version
    [int64]$Length
    [DateTime]$LastModified
    [string]$DownloadUrl
}

class UnitySetupInstance {
    [UnityVersion]$Version
    [UnitySetupComponent]$Components
    [string]$Path

    UnitySetupInstance([string]$path) {

        $currentOS = Get-OperatingSystem
        $ivyPath = switch ($currentOS) {
            ([OperatingSystem]::Windows) { 'Editor\Data\UnityExtensions\Unity\Networking\ivy.xml' }
            ([OperatingSystem]::Linux) { throw "UnitySetupInstance has not been implemented on the Linux platform. Contributions welcomed!"; }
            ([OperatingSystem]::Mac) { 'Unity.app/Contents/UnityExtensions/Unity/Networking/ivy.xml' }
        }

        $ivyPath = [io.path]::Combine("$path", $ivyPath);
        if (!(Test-Path $ivyPath)) { throw "Path is not a Unity setup: $path"}
        [xml]$xmlDoc = Get-Content $ivyPath

        if ( !($xmlDoc.'ivy-module'.info.unityVersion)) {
            throw "Unity setup ivy is missing version: $ivyPath"
        }

        $this.Path = $path
        $this.Version = $xmlDoc.'ivy-module'.info.unityVersion

        $playbackEnginePath = $null
        $componentTests = switch ($currentOS) {
            ([OperatingSystem]::Windows) {
                $this.Components = [UnitySetupComponent]::Windows
                $playbackEnginePath = [io.path]::Combine("$Path", "Editor\Data\PlaybackEngines");
                @{
                    [UnitySetupComponent]::Documentation = , [io.path]::Combine("$Path", "Editor\Data\Documentation");
                    [UnitySetupComponent]::StandardAssets = , [io.path]::Combine("$Path", "Editor\Standard Assets");
                    [UnitySetupComponent]::Windows_IL2CPP = , [io.path]::Combine("$playbackEnginePath", "windowsstandalonesupport\Variations\win32_development_il2cpp");
                    [UnitySetupComponent]::UWP = [io.path]::Combine("$playbackEnginePath", "MetroSupport\Templates\UWP_.NET_D3D"),
                    [io.path]::Combine("$playbackEnginePath", "MetroSupport\Templates\UWP_D3D");
                    [UnitySetupComponent]::UWP_IL2CPP = , [io.path]::Combine("$playbackEnginePath", "MetroSupport\Templates\UWP_IL2CPP_D3D");
                    [UnitySetupComponent]::Linux = , [io.path]::Combine("$playbackEnginePath", "LinuxStandaloneSupport");
                    [UnitySetupComponent]::Mac = , [io.path]::Combine("$playbackEnginePath", "MacStandaloneSupport");
                }
            }
            ([OperatingSystem]::Linux) {
                $this.Components = [UnitySetupComponent]::Linux

                throw "UnitySetupInstance has not been implemented on the Linux platform. Contributions welcomed!";
            }
            ([OperatingSystem]::Mac) {
                $this.Components = [UnitySetupComponent]::Mac
                $playbackEnginePath = [io.path]::Combine("$Path", "PlaybackEngines");
                @{
                    [UnitySetupComponent]::Documentation = , [io.path]::Combine("$Path", "Documentation");
                    [UnitySetupComponent]::StandardAssets = , [io.path]::Combine("$Path", "Standard Assets");
                    [UnitySetupComponent]::Windows = , [io.path]::Combine("$playbackEnginePath", "WindowsStandaloneSupport");
                    [UnitySetupComponent]::Linux = , [io.path]::Combine("$playbackEnginePath", "LinuxStandaloneSupport");
                }
            }
        }

        # Common playback engines:
        $componentTests[[UnitySetupComponent]::Android] = , [io.path]::Combine("$playbackEnginePath", "AndroidPlayer");
        $componentTests[[UnitySetupComponent]::iOS] = , [io.path]::Combine("$playbackEnginePath", "iOSSupport");
        $componentTests[[UnitySetupComponent]::AppleTV] = , [io.path]::Combine("$playbackEnginePath", "AppleTVSupport");
        $componentTests[[UnitySetupComponent]::Facebook] = , [io.path]::Combine("$playbackEnginePath", "Facebook");
        $componentTests[[UnitySetupComponent]::Vuforia] = , [io.path]::Combine("$playbackEnginePath", "VuforiaSupport");
        $componentTests[[UnitySetupComponent]::WebGL] = , [io.path]::Combine("$playbackEnginePath", "WebGLSupport");

        $componentTests.Keys | ForEach-Object {
            foreach ( $test in $componentTests[$_] ) {
                if ( Test-Path -PathType Container -Path $test ) {
                    $this.Components += $_
                    break;
                }
            }
        }
    }
}

class UnityProjectInstance {
    [UnityVersion]$Version
    [string]$Path

    UnityProjectInstance([string]$path) {
        $versionFile = [io.path]::Combine($path, "ProjectSettings\ProjectVersion.txt")
        if (!(Test-Path $versionFile)) { throw "Path is not a Unity project: $path"}

        $fileVersion = (Get-Content $versionFile -Raw | ConvertFrom-Yaml)['m_EditorVersion'];
        if (!$fileVersion) { throw "Project is missing a version in: $versionFile"}

        $this.Path = $path
        $this.Version = $fileVersion
    }
}

class UnityVersion : System.IComparable {
    [int] $Major;
    [int] $Minor;
    [int] $Revision;
    [char] $Release;
    [int] $Build;
    [string] $Suffix;

    [string] ToString() {
        $result = "$($this.Major).$($this.Minor).$($this.Revision)$($this.Release)$($this.Build)"
        if ( $this.Suffix ) { $result += "-$($this.Suffix)"}
        return $result
    }

    UnityVersion([string] $version) {
        $parts = $version.Split('-')

        $parts[0] -match "(\d+)\.(\d+)\.(\d+)([fpb])(\d+)" | Out-Null
        if ( $Matches.Count -ne 6 ) { throw "Invalid unity version: $version" }
        $this.Major = [int]($Matches[1]);
        $this.Minor = [int]($Matches[2]);
        $this.Revision = [int]($Matches[3]);
        $this.Release = [char]($Matches[4]);
        $this.Build = [int]($Matches[5]);

        if ($parts.Length -gt 1) {
            $this.Suffix = $parts[1];
        }
    }

    [int] CompareTo([object]$obj) {
        if ($null -eq $obj) { return 1 }
        if ($obj -isnot [UnityVersion]) { throw "Object is not a UnityVersion"}

        return [UnityVersion]::Compare($this, $obj)
    }

    static [int] Compare([UnityVersion]$a, [UnityVersion]$b) {
        if ($a.Major -lt $b.Major) { return -1 }
        if ($a.Major -gt $b.Major) { return 1 }

        if ($a.Minor -lt $b.Minor) { return -1 }
        if ($a.Minor -gt $b.Minor) { return 1 }

        if ($a.Revision -lt $b.Revision) { return -1 }
        if ($a.Revision -gt $b.Revision) { return 1 }

        if ($a.Release -lt $b.Release) { return -1 }
        if ($a.Release -gt $b.Release) { return 1 }

        if ($a.Build -lt $b.Build) { return -1 }
        if ($a.Build -gt $b.Build) { return 1 }

        if ($a.Suffix -lt $b.Suffix) { return -1 }
        if ($a.Suffix -gt $b.Suffix) { return 1 }

        return 0
    }
}

<#
.Synopsis
   Easy way to determine the current operating system platform being executed on.
.DESCRIPTION
   Determine which operating system that's executing the script for things like path variants.
.OUTPUTS
   Get-OperatingSystem returns a [OperatingSystem] enumeration based off the Powershell platform being run on.
.EXAMPLE
   $OS = Get-OperatingSystem
.EXAMPLE
   # Loosely typed.
   switch (Get-OperatingSystem) {
       Windows { echo "On Windows" }
       Linux { echo "On Linux" }
       Mac { echo "On Mac" }
   }
.EXAMPLE
   # Strongly typed.
   switch (Get-OperatingSystem) {
       ([OperatingSystem]::Windows) { echo "On Windows" }
       ([OperatingSystem]::Linux) { echo "On Linux" }
       ([OperatingSystem]::Mac) { echo "On Mac" }
   }
.EXAMPLE
   if (Get-OperatingSystem -eq [OperatingSystem]::Linux) {
       echo "On Linux"
   }
#>
function Get-OperatingSystem {
    if ((-not $global:PSVersionTable.Platform) -or ($global:PSVersionTable.Platform -eq "Win32NT")) {
        return [OperatingSystem]::Windows
    }
    elseif ($global:PSVersionTable.OS.Contains("Linux")) {
        return [OperatingSystem]::Linux
    }
    elseif ($global:PSVersionTable.OS.Contains("Darwin")) {
        return [OperatingSystem]::Mac
    }
}

<#
.Synopsis
   Help to create UnitySetupComponent
.PARAMETER Components
   What components would you like included?
.EXAMPLE
   ConvertTo-UnitySetupComponent Windows,UWP
#>
function ConvertTo-UnitySetupComponent {
    [CmdletBinding()]
    param(
        [parameter(Mandatory = $true, Position = 0)]
        [UnitySetupComponent] $Component
    )

    $Component
}

<#
.Synopsis
   Finds UnitySetup installers for a specified version.
.DESCRIPTION
   Finds UnitySetup component installers for a specified version by querying Unity's website.
.PARAMETER Version
   What version of Unity are you looking for?
.PARAMETER Components
   What components would you like to search for? Defaults to All
.EXAMPLE
   Find-UnitySetupInstaller -Version 2017.3.0f3
.EXAMPLE
   Find-UnitySetupInstaller -Version 2017.3.0f3 -Components Windows,Documentation
#>
function Find-UnitySetupInstaller {
    [CmdletBinding()]
    param(
        [parameter(Mandatory = $true)]
        [UnityVersion] $Version,

        [parameter(Mandatory = $false)]
        [UnitySetupComponent] $Components = [UnitySetupComponent]::All
    )

    $currentOS = Get-OperatingSystem
    switch ($currentOS) {
        ([OperatingSystem]::Windows) {
            $unitySetupRegEx = "^(.+)\/([a-z0-9]+)\/Windows64EditorInstaller\/UnitySetup64-(\d+)\.(\d+)\.(\d+)([fpb])(\d+).exe$"
            $targetSupport = "TargetSupportInstaller"
            $installerExtension = "exe"
        }
        ([OperatingSystem]::Linux) {
            throw "Find-UnitySetupInstaller has not been implemented on the Linux platform. Contributions welcomed!";
        }
        ([OperatingSystem]::Mac) {
            $unitySetupRegEx = "^(.+)\/([a-z0-9]+)\/MacEditorInstaller\/Unity-(\d+)\.(\d+)\.(\d+)([fpb])(\d+).pkg$"
            $targetSupport = "MacEditorTargetInstaller"
            $installerExtension = "pkg"
        }
    }

    $knownBaseUrls = @(
        "https://download.unity3d.com/download_unity",
        "https://netstorage.unity3d.com/unity",
        "https://beta.unity3d.com/download"
    )

    $installerTemplates = @{
        [UnitySetupComponent]::UWP = "$targetSupport/UnitySetup-UWP-.NET-Support-for-Editor-$Version.$installerExtension",
         "$targetSupport/UnitySetup-Metro-Support-for-Editor-$Version.$installerExtension";
        [UnitySetupComponent]::UWP_IL2CPP = , "$targetSupport/UnitySetup-UWP-IL2CPP-Support-for-Editor-$Version.$installerExtension";
        [UnitySetupComponent]::Android = , "$targetSupport/UnitySetup-Android-Support-for-Editor-$Version.$installerExtension";
        [UnitySetupComponent]::iOS = , "$targetSupport/UnitySetup-iOS-Support-for-Editor-$Version.$installerExtension";
        [UnitySetupComponent]::AppleTV = , "$targetSupport/UnitySetup-AppleTV-Support-for-Editor-$Version.$installerExtension";
        [UnitySetupComponent]::Facebook = , "$targetSupport/UnitySetup-Facebook-Games-Support-for-Editor-$Version.$installerExtension";
        [UnitySetupComponent]::Linux = , "$targetSupport/UnitySetup-Linux-Support-for-Editor-$Version.$installerExtension";
        [UnitySetupComponent]::Mac = "$targetSupport/UnitySetup-Mac-Support-for-Editor-$Version.$installerExtension",
        "$targetSupport/UnitySetup-Mac-Mono-Support-for-Editor-$Version.$installerExtension";
        [UnitySetupComponent]::Vuforia = , "$targetSupport/UnitySetup-Vuforia-AR-Support-for-Editor-$Version.$installerExtension";
        [UnitySetupComponent]::WebGL = , "$targetSupport/UnitySetup-WebGL-Support-for-Editor-$Version.$installerExtension";
        [UnitySetupComponent]::Windows_IL2CPP = , "$targetSupport/UnitySetup-Windows-IL2CPP-Support-for-Editor-$Version.$installerExtension";
    }

    switch ($currentOS) {
        ([OperatingSystem]::Windows) {
            $setupComponent = [UnitySetupComponent]::Windows
            $installerTemplates[$setupComponent] = , "Windows64EditorInstaller/UnitySetup64-$Version.exe";

            $installerTemplates[[UnitySetupComponent]::Documentation] = , "WindowsDocumentationInstaller/UnityDocumentationSetup-$Version.exe";
            $installerTemplates[[UnitySetupComponent]::StandardAssets] = , "WindowsStandardAssetsInstaller/UnityStandardAssetsSetup-$Version.exe";
        }
        ([OperatingSystem]::Linux) {
            $setupComponent = [UnitySetupComponent]::Linux
            # TODO: $installerTemplates[$setupComponent] = , "???/UnitySetup64-$Version.exe";

            throw "Find-UnitySetupInstaller has not been implemented on the Linux platform. Contributions welcomed!";
        }
        ([OperatingSystem]::Mac) {
            $setupComponent = [UnitySetupComponent]::Mac
            $installerTemplates[$setupComponent] = , "MacEditorInstaller/Unity-$Version.pkg";

            # Note: These links appear to be unavailable even on Unity's website for 2018.
            # StandardAssets appears to work if you select a 2017 version.
            $installerTemplates[[UnitySetupComponent]::Documentation] = , "MacDocumentationInstaller/DocumentationSetup-$Version.pkg";
            $installerTemplates[[UnitySetupComponent]::StandardAssets] = , "MacStandardAssetsInstaller/StandardAssets-$Version.pkg";
        }
    }

    # By default Tls12 protocol is not enabled, but is what backs Unity's website, so enable it
    $secProtocol = [System.Net.ServicePointManager]::SecurityProtocol
    if ( ($secProtocol -band [System.Net.SecurityProtocolType]::Tls12) -eq 0 ) {
        $secProtocol += [System.Net.SecurityProtocolType]::Tls12;
        [System.Net.ServicePointManager]::SecurityProtocol = $secProtocol
    }

    # Every release type has a different pattern for finding installers
    $searchPages = @()
    switch ($Version.Release) {
        'f' { $searchPages += "https://unity3d.com/get-unity/download/archive" }
        'b' { $searchPages += "https://unity3d.com/unity/beta/unity$Version" }
        'p' {
            $patchPage = "https://unity3d.com/unity/qa/patch-releases?version=$($Version.Major).$($Version.Minor)"
            $searchPages += $patchPage

            $webResult = Invoke-WebRequest $patchPage -UseBasicParsing 
            $searchPages += $webResult.Links | Where-Object { 
                $_.href -match "\/unity\/qa\/patch-releases\?version=$($Version.Major)\.$($Version.Minor)&page=(\d+)" -and $Matches[1] -gt 1
            } | ForEach-Object { "https://unity3d.com$($_.href)" }
        }
    }

    foreach ($page in $searchPages) {
        $webResult = Invoke-WebRequest $page -UseBasicParsing
        $prototypeLink = $webResult.Links | Select-Object -ExpandProperty href -ErrorAction SilentlyContinue | Where-Object {
            $_ -match "$($installerTemplates[$setupComponent])$"
        }

        if ($null -ne $prototypeLink) { break }
    }

    if ($null -eq $prototypeLink) {
        throw "Could not find archives for Unity version $Version"
    }

    $linkComponents = $prototypeLink -split $unitySetupRegEx -ne ""

    if ($knownBaseUrls -notcontains $linkComponents[0]) {
        $knownBaseUrls = $linkComponents[0], $knownBaseUrls
    }
    else {
        $knownBaseUrls = $knownBaseUrls | Sort-Object -Property @{ Expression = {[math]::Abs(($_.CompareTo($linkComponents[0])))}; Ascending = $true}
    }

    $installerTemplates.Keys |  Where-Object { $Components -band $_ } | ForEach-Object {
        $templates = $installerTemplates.Item($_);
        $result = $null
        foreach ($template in $templates ) {
            foreach ( $baseUrl in $knownBaseUrls) {
                $endpoint = [uri][System.IO.Path]::Combine($baseUrl, $linkComponents[1], $template);
                try {
                    $testResult = Invoke-WebRequest $endpoint -Method HEAD -UseBasicParsing
                    # For packages on macOS the Content-Length and Last-Modified are returned as an array.
                    if ($testResult.Headers['Content-Length'] -is [System.Array]) {
                        $installerLength = [int64]$testResult.Headers['Content-Length'][0]
                    }
                    else {
                        $installerLength = [int64]$testResult.Headers['Content-Length']
                    }
                    if ($testResult.Headers['Last-Modified'] -is [System.Array]) {
                        $lastModified = [System.DateTime]$testResult.Headers['Last-Modified'][0]
                    }
                    else {
                        $lastModified = [System.DateTime]$testResult.Headers['Last-Modified']
                    }
                    $result = New-Object UnitySetupInstaller -Property @{
                        'ComponentType' = $_;
                        'Version' = $Version;
                        'DownloadUrl' = $endpoint;
                        'Length' = $installerLength;
                        'LastModified' = $lastModified;
                    }

                    break
                }
                catch {
                    Write-Verbose "$endpoint failed: $_"
                }
            }

            if ( $result ) { break }
        }

        if ( -not $result ) {
            Write-Warning "Unable to find installer for the $_ component."
        }
        else { $result }
    } | Sort-Object -Property ComponentType
}

function Test-UnitySetupInstance {
    [CmdletBinding()]
    param(
        [parameter(Mandatory = $false)]
        [UnityVersion] $Version,

        [parameter(Mandatory = $false)]
        [string] $BasePath,

        [parameter(Mandatory = $false)]
        [string] $Path
    )

    $instance = Get-UnitySetupInstance -BasePath $BasePath | Select-UnitySetupInstance -Version $Version -Path $Path
    return $null -ne $instance
}

<#
.Synopsis
   Select installers by a version and/or components.
.DESCRIPTION
   Filters a list of `UnitySetupInstaller` down to a specific version and/or specific components.
.PARAMETER Installers
   List of installers that needs to be reduced.
.PARAMETER Version
   What version of UnitySetupInstaller that you want to keep.
.PARAMETER Components
   What components should be maintained.
.EXAMPLE
   $installers = Find-UnitySetupInstaller -Version 2017.3.0f3
   $installers += Find-UnitySetupInstaller -Version 2018.2.5f1
   $installers | Select-UnitySetupInstaller -Component Windows,Linux,Mac
#>
function Select-UnitySetupInstaller {
    [CmdletBinding()]
    param(
        [parameter(ValueFromPipeline = $true)]
        [UnitySetupInstaller[]] $Installers,

        [parameter(Mandatory = $false)]
        [UnityVersion] $Version,

        [parameter(Mandatory = $false)]
        [UnitySetupComponent] $Components = [UnitySetupComponent]::All
    )
    begin {
        $selectedInstallers = @()
    }
    process {
        # Keep only the matching version specified.
        if ( $PSBoundParameters.ContainsKey('Version') ) {
            $Installers = $Installers | Where-Object { [UnityVersion]::Compare($_.Version, $Version) -eq 0 }
        }

        # Keep only the matching component(s).
        $Installers = $Installers | Where-Object { $Components -band $_.ComponentType } | ForEach-Object { $_ }

        if ($Installers.Length -ne 0) {
            $selectedInstallers += $Installers
        }
    }
    end {
        return $selectedInstallers
    }
}

filter Format-Bytes {
	return "{0:N2} {1}" -f $(
        if ($_ -lt 1kb)     { $_, 'Bytes' }
        elseif ($_ -lt 1mb) { ($_/1kb), 'KB' }
        elseif ($_ -lt 1gb) { ($_/1mb), 'MB' }
        elseif ($_ -lt 1tb) { ($_/1gb), 'GB' }
        elseif ($_ -lt 1pb) { ($_/1tb), 'TB' }
        else                { ($_/1pb), 'PB' }
    )
}

function Format-BitsPerSecond {
    [CmdletBinding()]
    param(
        [parameter(Mandatory = $true)]
        [int] $Bytes,

        [parameter(Mandatory = $true)]
        [int] $Seconds
    )
    if ($Seconds -le 0.001) {
        return "0 Bps"
    }
    # Convert from bytes to bits
    $Bits = ($Bytes * 8) / $Seconds
	return "{0:N2} {1}" -f $(
        if ($Bits -lt 1kb)     { $Bits, 'Bps' }
        elseif ($Bits -lt 1mb) { ($Bits/1kb), 'Kbps' }
        elseif ($Bits -lt 1gb) { ($Bits/1mb), 'Mbps' }
        elseif ($Bits -lt 1tb) { ($Bits/1gb), 'Gbps' }
        elseif ($Bits -lt 1pb) { ($Bits/1tb), 'Tbps' }
        else                   { ($Bits/1pb), 'Pbps' }
    )
}

function Request-UnitySetupInstaller {
    [CmdletBinding()]
    param(
        [parameter(ValueFromPipeline = $true)]
        [UnitySetupInstaller[]] $Installers,

        [parameter(Mandatory = $false)]
        [string]$Cache = [io.Path]::Combine("~", ".unitysetup")
    )
    begin {
        # Note that this has to happen before calculating the full path since
        # Resolve-Path throws an exception on missing paths.
        if (!(Test-Path $Cache -PathType Container)) {
            New-Item $Cache -ItemType Directory -ErrorAction Stop | Out-Null
        }

        # Expanding '~' to the absolute path on the system. `WebClient` on macOS asumes
        # relative path. macOS also treats alt directory separators as part of the file
        # name and this corrects the separators to current environment.
        $fullCachePath = (Resolve-Path -Path $Cache).Path

        $downloads = @()
    }
    process {
        $Installers | ForEach-Object {
            $installerFileName = [io.Path]::GetFileName($_.DownloadUrl)
            $destination = [io.Path]::Combine($fullCachePath, "Installers", "Unity-$($_.Version)", "$installerFileName")

            # Already downloaded?
            if ( Test-Path $destination ) {
                $destinationItem = Get-Item $destination
                if ( ($destinationItem.Length -eq $_.Length ) -and
                     ($destinationItem.LastWriteTime -eq $_.LastModified) ) {
                    Write-Verbose "Skipping download because it's already in the cache: $($_.DownloadUrl)"

                    $resource = New-Object UnitySetupResource -Property @{
                        'ComponentType' = $_.ComponentType
                        'Path' = $destination
                    }
                    $downloads += , $resource
                    return
                }
            }

            $destinationDirectory = [io.path]::GetDirectoryName($destination)
            if (!(Test-Path $destinationDirectory -PathType Container)) {
                New-Item "$destinationDirectory" -ItemType Directory | Out-Null
            }

            $webClient = New-Object System.Net.WebClient

            # Register to events for showing progress of file download.
            Register-ObjectEvent -InputObject $webClient -EventName DownloadProgressChanged -SourceIdentifier DownloadProgressChanged -Action {
                $global:DownloadProgressEvent = $event
            } | Out-Null
            Register-ObjectEvent -InputObject $webClient -EventName DownloadFileCompleted -SourceIdentifier DownloadFileCompleted -Action {
                $global:isDownloaded = $true
            } | Out-Null

            try
            {
                $startTime = Get-Date

                $global:DownloadProgressEvent = $null
                $global:isDownloaded = $false

                Write-Verbose "Downloading $($_.DownloadUrl) to $destination"
                $webClient.DownloadFileAsync($_.DownloadUrl, $destination)

                # Showing progress of file download
                $totalBytes = $_.Length
                while (-not $global:isDownloaded) {
                    if ($null -eq $global:DownloadProgressEvent) {
                        continue
                    }

                    $elapsedTime = (Get-Date) - $startTime

                    $receivedBytes = $global:DownloadProgressEvent.SourceArgs.BytesReceived
                    $progress = [int](($receivedBytes / [double]$totalBytes) * 100)

                    $averageSpeed = $receivedBytes / $elapsedTime.TotalSeconds
                    $secondsRemaining = ($totalBytes - $receivedBytes) / $averageSpeed

                    if ([double]::IsInfinity($secondsRemaining)) {
                        $averageSpeed = 0
                        # -1 for Write-Progress prevents seconds remaining from showing.
                        $secondsRemaining = -1
                    }

                    $downloadSpeed = Format-BitsPerSecond -Bytes $receivedBytes -Seconds $elapsedTime.TotalSeconds

                    Write-Progress -Activity "Downloading $installerFileName | $downloadSpeed" `
                        -Status "$($receivedBytes | Format-Bytes) of $($totalBytes | Format-Bytes)" `
                        -SecondsRemaining $secondsRemaining `
                        -PercentComplete $progress
                }
            }
            catch [System.Net.WebException] {
                Write-Error "Failed downloading $installerFileName - $($_.Exception.Message)"
            }
            finally {
                Unregister-Event -SourceIdentifier DownloadFileCompleted -Force
                Unregister-Event -SourceIdentifier DownloadProgressChanged -Force

                $webClient.Dispose()

                Write-Progress -Activity "Downloading $($_.DownloadUrl)" -Status "Done" -Completed
            }

            # Re-writes the last modified time for ensuring downloads are cached properly.
            $downloadedFile = Get-Item $destination
            $downloadedFile.LastWriteTime = $_.LastModified

            $resource = New-Object UnitySetupResource -Property @{
                'ComponentType' = $_.ComponentType
                'Path' = $destination
            }
            $downloads += , $resource
        }
    }
    end {
        return $downloads
    }
}

function Install-UnitySetupPackage {
    [CmdletBinding()]
    param(
        [parameter(Mandatory = $true)]
        [UnitySetupResource] $Package,

        [parameter(Mandatory = $true)]
        [string]$Destination
    )

    $currentOS = Get-OperatingSystem
    switch ($currentOS) {
        ([OperatingSystem]::Windows) {
            $startProcessArgs = @{
                'FilePath' = $Package.Path;
                'ArgumentList' = @("/S", "/D=$Destination");
                'PassThru' = $true;
                'Wait' = $true;
            }
        }
        ([OperatingSystem]::Linux) {
            throw "Install-UnitySetupPackage has not been implemented on the Linux platform. Contributions welcomed!";
        }
        ([OperatingSystem]::Mac) {
            # Note that $Destination has to be a disk path.
            # sudo installer -package $Package.Path -target /
            $startProcessArgs = @{
                'FilePath' = 'sudo';
                'ArgumentList' = @("installer", "-package", $Package.Path, "-target", $Destination);
                'PassThru' = $true;
                'Wait' = $true;
            }
        }
    }
    
    Write-Verbose "$(Get-Date): Installing $($Package.ComponentType) to $Destination."
    $process = Start-Process @startProcessArgs
    if ( $process ) {
        if ( $process.ExitCode -ne 0) {
            Write-Error "$(Get-Date): Failed with exit code: $($process.ExitCode)"
        }
        else { 
            Write-Verbose "$(Get-Date): Succeeded."
        }
    }
}

<#
.Synopsis
   Installs a UnitySetup instance.
.DESCRIPTION
   Downloads and installs UnitySetup installers found via Find-UnitySetupInstaller.
.PARAMETER Installers
   What installers would you like to download and execute?
.PARAMETER BasePath
   Under what base patterns is Unity customly installed at.
.PARAMETER Destination
   Where would you like the UnitySetup instance installed?
.PARAMETER Cache
   Where should the installers be cached. This defaults to ~\.unitysetup.
.EXAMPLE
   Find-UnitySetupInstaller -Version 2017.3.0f3 | Install-UnitySetupInstance
.EXAMPLE
   Find-UnitySetupInstaller -Version 2017.3.0f3 | Install-UnitySetupInstance -Destination D:\Unity-2017.3.0f3
.EXAMPLE
   Find-UnitySetupInstaller -Version 2017.3.0f3 | Install-UnitySetupInstance -BasePath D:\UnitySetup\
.EXAMPLE
   Find-UnitySetupInstaller -Version 2017.3.0f3 | Install-UnitySetupInstance -BasePath D:\UnitySetup\ -Destination Unity-2017
#>
function Install-UnitySetupInstance {
    [CmdletBinding()]
    param(
        [parameter(ValueFromPipeline = $true)]
        [UnitySetupInstaller[]] $Installers,

        [parameter(Mandatory = $false)]
        [string]$BasePath,

        [parameter(Mandatory = $false)]
        [string]$Destination,

        [parameter(Mandatory = $false)]
        [string]$Cache = [io.Path]::Combine("~", ".unitysetup")
    )
    begin {
        $currentOS = Get-OperatingSystem
        if ($currentOS -eq [OperatingSystem]::Linux) {
            throw "Install-UnitySetupInstance has not been implemented on the Linux platform. Contributions welcomed!";
        }

        if ( -not $PSBoundParameters.ContainsKey('BasePath') ) {
            $defaultInstallPath = switch ($currentOS) {
                ([OperatingSystem]::Windows) { 'C:\Program Files\Unity' }
                ([OperatingSystem]::Linux) { throw "Install-UnitySetupInstance has not been implemented on the Linux platform. Contributions welcomed!"; }
                ([OperatingSystem]::Mac) { '/Applications/Unity' }
            }
        }
        else {
            $defaultInstallPath = $BasePath
        }

        $unitySetupInstances = Get-UnitySetupInstance -BasePath $BasePath

        $versionInstallers = @{}
    }
    process {
        # Sort each installer received from the pipe into versions
        $Installers | ForEach-Object {
            $versionInstallers[$_.Version] += , $_
        }
    }
    end {
        $versionInstallers.Keys | ForEach-Object {
            $installVersion = $_
            $installerInstances = $versionInstallers[$installVersion]

            if ( $PSBoundParameters.ContainsKey('Destination') ) {
                # Slight API change here. If BasePath is also provided treat Destination as a relative path.
                if ( $PSBoundParameters.ContainsKey('BasePath') ) {
                    $installPath = $Destination
                }
                else {
                    $installPath = [io.path]::Combine($BasePath, $Destination)
                }
            }
            else {
                $installPath = "$defaultInstallPath-$installVersion"
            }

            if ($currentOS -eq [OperatingSystem]::Mac) {
                $volumeRoot = "/Volumes/UnitySetup/"
                $volumeInstallPath = [io.path]::Combine($volumeRoot, "Applications/Unity/")

                # Make sure the install path ends with a trailing slash. This
                # is required in some commands to treat as directory.
                if (-not $installPath.EndsWith([io.path]::DirectorySeparatorChar)) {
                    $installPath += [io.path]::DirectorySeparatorChar
                }

                # Creating sparse bundle to host installing Unity in other locations 
                $unitySetupBundlePath = [io.path]::Combine($Cache, "UnitySetup.sparsebundle")
                if (-not (Test-Path $unitySetupBundlePath)) {
                    Write-Verbose "Creating new sparse bundle disk image for installation."
                    & hdiutil create -size 32g -fs 'HFS+' -type 'SPARSEBUNDLE' -volname 'UnitySetup' $unitySetupBundlePath
                }
                Write-Verbose "Mounting sparse bundle disk."
                & hdiutil mount $unitySetupBundlePath

<<<<<<< HEAD
                # Previous version failed to remove. Cleaning up!
                if (Test-Path $volumeInstallPath) {
                    Write-Verbose "Previous install did not clean up properly. Doing that now."
                    & sudo rm -Rf ([io.path]::Combine($volumeRoot, '*'))
                }

                # Copy installed version back to the sparse bundle disk for Unity component installs.
                if (Test-UnitySetupInstance -Path $installPath -BasePath $BasePath) {
                    Write-Verbose "Copying $installPath to $volumeInstallPath"

                    # Ensure the path exists before copying the previous version to the sparse bundle disk.
                    & mkdir -p $volumeInstallPath

                    # Copy the files (-r) and recreate symlinks (-l) to the install directory.
                    # Preserve permissions (-p) and owner (-o).
                    # Need to mark the files with read permissions or installs may fail.
                    & sudo rsync -rlpo $installPath $volumeInstallPath --chmod=+r
                }
            }
=======
        if ( $downloadSource.Length -gt 0 ) {
            [System.Net.WebClient[]]$webClients =  @()
            try {
                for ($i = 0; $i -lt $downloadSource.Length; $i++) {
                    Write-Verbose "Downloading $($downloadSource[$i]) to $($downloadDest[$i])"
                    $destDirectory = [io.path]::GetDirectoryName($downloadDest[$i])
                    if (!(Test-Path $destDirectory -PathType Container)) {
                        New-Item "$destDirectory" -ItemType Directory | Out-Null
                    }
                    
                    $webClient = New-Object System.Net.WebClient
                    $webClient.DownloadFileAsync($downloadSource[$i], $downloadDest[$i])
                    $webClients += $webClient
                }

                # Wait for all the downloads to finish
                while( $webClients.Where({ $_.IsBusy }, 'First').Count -gt 0 ) {}

                # Clear the list so the finally does no work
                $webClients = @()
            }
            finally {
                # If the script is stopped, e.g. Ctrl+C, we want to cancel any downloads
                $webClients | ForEach-Object { $_.CancelAsync() } 
            }
            
        }
       
        for ($i = 0; $i -lt $localInstallers.Length; $i++) {
            $installer = $localInstallers[$i]
            $destination = $localDestinations[$i]
>>>>>>> 2102fb1f

            # TODO: Strip out components already installed in the destination.

            $installerPaths = $installerInstances | Request-UnitySetupInstaller -Cache $Cache

            # First install the Unity editor before other components.
            $editorComponent = switch ($currentOS) {
                ([OperatingSystem]::Windows) { [UnitySetupComponent]::Windows }
                ([OperatingSystem]::Linux) { [UnitySetupComponent]::Linux }
                ([OperatingSystem]::Mac) { [UnitySetupComponent]::Mac }
            }

            $packageDestination = $installPath
            # Installers in macOS get installed to the sparse bundle disk first.
            if ($currentOS -eq [OperatingSystem]::Mac) {
                $packageDestination = $volumeRoot
            }

            $editorInstaller = $installerPaths | Where-Object { $_.ComponentType -band $editorComponent }
            if ($null -ne $editorInstaller) {
                Write-Verbose "Installing $($editorInstaller.ComponentType)"
                Install-UnitySetupPackage -Package $editorInstaller -Destination $packageDestination
            }

            $installerPaths | ForEach-Object {
                # Already installed this earlier. Skipping.
                if ($_.ComponentType -band $editorComponent) {
                    return
                }

                Write-Verbose "Installing $($_.ComponentType)"
                Install-UnitySetupPackage -Package $_ -Destination $packageDestination
            }

            # Move the install from the sparse bundle disk to the install directory.
            if ($currentOS -eq [OperatingSystem]::Mac) {
                Write-Verbose "Copying install to $installPath."
                # Copy the files (-r) and recreate symlinks (-l) to the install directory.
                # Preserve permissions (-p) and owner (-o).
                # chmod gives files read permissions.
                & sudo rsync -rlpo $volumeInstallPath $installPath --chmod=+r --remove-source-files

                Write-Verbose "Freeing sparse bundle disk space and unmounting."
                # Ensure the drive is cleaned up.
                & sudo rm -Rf ([io.path]::Combine($volumeRoot, '*'))

                & hdiutil eject $volumeRoot
                # Free up disk space since deleting items in the volume send them to the trash
                # Also note that -batteryallowed enables compacting while not connected to
                # power. The compact is quite quick since the volume is small.
                & hdiutil compact $unitySetupBundlePath -batteryallowed
            }
        }
    }
}

<#
.Synopsis
   Uninstall Unity Setup Instances
.DESCRIPTION
   Uninstall the specified Unity Setup Instances
.PARAMETER Instance
   What instances of UnitySetup should be uninstalled
.EXAMPLE
   Get-UnitySetupInstance | Uninstall-UnitySetupInstance
#>
function Uninstall-UnitySetupInstance {
    [CmdletBinding(SupportsShouldProcess)]
    param(
        [parameter(Mandatory = $true, ValueFromPipeline = $true)]
        [UnitySetupInstance[]] $Instances
    )

    process {
        foreach ( $setupInstance in $Instances ) {
            $uninstaller = Get-ChildItem "$($setupInstance.Path)" -Filter 'Uninstall.exe' -Recurse |
                Select-Object -First 1 -ExpandProperty FullName

            if ($null -eq $uninstaller) {
                Write-Error "Could not find Uninstaller.exe under $($setupInstance.Path)"
                continue
            }

            $startProcessArgs = @{
                'FilePath' = $uninstaller;
                'PassThru' = $true;
                'Wait' = $true;
                'ErrorAction' = 'Stop';
                'ArgumentList' = @("/S");
            }

            if ( -not $PSCmdlet.ShouldProcess("$uninstaller", "Start-Process")) { continue }

            $process = Start-Process @startProcessArgs
            if ( $process.ExitCode -ne 0 ) {
                Write-Error "Uninstaller quit with non-zero exit code"
            }
        }
    }
}

<#
.Synopsis
   Get the Unity versions installed
.DESCRIPTION
   Get the Unity versions installed and their locations
.PARAMETER BasePath
   Under what base patterns should we look for Unity installs?
.EXAMPLE
   Get-UnitySetupInstance
#>
function Get-UnitySetupInstance {
    [CmdletBinding()]
    param(
        [parameter(Mandatory = $false)]
        [string[]] $BasePath
    )

    switch (Get-OperatingSystem) {
        ([OperatingSystem]::Windows) {
            if (-not $BasePath) {
                $BasePath = @('C:\Program Files*\Unity*', 'C:\Program Files\Unity\Hub\Editor\*')
            }
            $ivyPath = 'Editor\Data\UnityExtensions\Unity\Networking\ivy.xml'
        }
        ([OperatingSystem]::Linux) {
            throw "Get-UnitySetupInstance has not been implemented on the Linux platform. Contributions welcomed!";
        }
        ([OperatingSystem]::Mac) {
            if (-not $BasePath) {
                $BasePath = @('/Applications/Unity*', '/Applications/Unity/Hub/Editor/*')
            }
            $ivyPath = 'Unity.app/Contents/UnityExtensions/Unity/Networking/ivy.xml'
        }
    }

    foreach ( $folder in $BasePath ) {
        $path = [io.path]::Combine("$folder", $ivyPath);

        Get-ChildItem  $path -Recurse -ErrorAction Ignore |
            ForEach-Object {
            [UnitySetupInstance]::new((Join-Path $_.Directory "..\..\..\..\..\" | Convert-Path))
        }
    }
}

<#
.Synopsis
   Selects a unity setup instance
.DESCRIPTION
   Given a set of unity setup instances, this will select the best one matching your requirements
.PARAMETER Latest
   Select the latest version available.
.PARAMETER Version
   Select only instances matching Version.
.PARAMETER Path
   Select only instances matching the project at the provided path.
.PARAMETER instances
   The list of instances to Select from.
.EXAMPLE
   Get-UnitySetupInstance | Select-UnitySetupInstance -Latest
.EXAMPLE
   Get-UnitySetupInstance | Select-UnitySetupInstance -Version 2017.1.0f3
.EXAMPLE
   Get-UnitySetupInstance | Select-UnitySetupInstance -Path (Get-Item /Applications/Unity*)
#>
function Select-UnitySetupInstance {
    [CmdletBinding()]
    param(
        [parameter(Mandatory = $false)]
        [switch] $Latest,

        [parameter(Mandatory = $false)]
        [UnityVersion] $Version,

        [parameter(Mandatory = $false)]
        [string] $Path,

        [parameter(Mandatory = $true, ValueFromPipeline = $true)]
        [UnitySetupInstance[]] $Instances
    )

    process {
        if ( $PSBoundParameters.ContainsKey('Path') ) {
            $Path = $Path.TrimEnd([io.path]::DirectorySeparatorChar)
            $Instances = $Instances | Where-Object {
                $Path -eq (Get-Item $_.Path).FullName.TrimEnd([io.path]::DirectorySeparatorChar)
            }
        }

        if ( $Version ) {
            $Instances = $Instances | Where-Object { [UnityVersion]::Compare($_.Version, $Version) -eq 0 }
        }

        if ( $Latest ) {
            foreach ( $i in $Instances ) {
                if ( $null -eq $latestInstance -or [UnityVersion]::Compare($i.Version, $latestInstance.Version) -gt 0) {
                    $latestInstance = $i
                }
            }
        }
        elseif ( $Instances.Count -gt 0 ) { $Instances }
    }
    end {
        if ($latestInstance) { $latestInstance }
    }
}

<#
.Synopsis
   Get the Unity Projects under a specfied folder
.DESCRIPTION
   Recursively discovers Unity projects and their Unity version
.PARAMETER BasePath
   Under what base pattern should we look for Unity projects? Defaults to '$PWD'.
.EXAMPLE
   Get-UnityProjectInstance
.EXAMPLE
   Get-UnityProjectInstance -BasePath .\MyUnityProjects -Recurse
#>
function Get-UnityProjectInstance {
    [CmdletBinding()]
    param(
        [parameter(Mandatory = $false)]
        [string] $BasePath = $PWD,

        [parameter(Mandatory = $false)]
        [switch] $Recurse
    )

    $args = @{
        'Path' = $BasePath;
        'Filter' = 'ProjectSettings';
        'ErrorAction' = 'Ignore';
        'Directory' = $true;
    }

    if ( $Recurse ) {
        $args['Recurse'] = $true;
    }

    Get-ChildItem @args |
        ForEach-Object {
        $path = [io.path]::Combine($_.FullName, "ProjectVersion.txt")
        if ( Test-Path $path ) {
            [UnityProjectInstance]::new((Join-Path $_.FullName "..\" | Convert-Path))
        }
    }
}

<#
.Synopsis
   Starts the Unity Editor
.DESCRIPTION
   If Project, Instance, and Latest are unspecified, tests if the current folder is a
   UnityProjectInstance, and if so, selects it as Project. Otherwise the latest
   UnitySetupInstance is selected as Instance.
.PARAMETER Project
   The project instance to open the Unity Editor for.
.PARAMETER Setup
   The setup instances to launch. If unspecified, the version at Project is selected.
.PARAMETER Latest
   Launch the latest version installed.
.PARAMETER Version
   Launch the specified version.
.PARAMETER IgnoreProjectContext
   Force operation as though $PWD is not a unity project.
.PARAMETER ExecuteMethod
   The script method for the Unity Editor to execute.
.PARAMETER OutputPath
   The output path that the Unity Editor should use.
.PARAMETER LogFile
   The log file for the Unity Editor to write to.
.PARAMETER BuildTarget
   The platform build target for the Unity Editor to start in.
.PARAMETER AcceptAPIUpdate
   Accept the API Updater automatically. Implies BatchMode unless explicitly specified by the user.
.PARAMETER Credential
   What user name and password should be used by Unity for activation?
.PARAMETER Serial
   What serial should be used by Unity for activation? Implies BatchMode and Quit if they're not supplied by the User.
.PARAMETER ReturnLicense
   Unity should return the current license it's been activated with. Implies Quit if not supplied by the User.
.PARAMETER EditorTestsCategories
   Filter tests by category names.
.PARAMETER EditorTestsFilter
   Filter tests by test names.
.PARAMETER EditorTestsResultFile
   Where to put the results? Unity states, "If the path is a folder, the command line uses a default file name. If not specified, it places the results in the project’s root folder."
.PARAMETER RunEditorTests
   Should Unity run the editor tests? Unity states, "[...]it’s good practice to run it with batchmode argument. quit is not required, because the Editor automatically closes down after the run is finished."
.PARAMETER BatchMode
   Should the Unity Editor start in batch mode?
.PARAMETER Quit
   Should the Unity Editor quit after it's done?
.PARAMETER Wait
   Should the command wait for the Unity Editor to exit?
.EXAMPLE
   Start-UnityEditor
.EXAMPLE
   Start-UnityEditor -Latest
.EXAMPLE
   Start-UnityEditor -Version 2017.3.0f3
.EXAMPLE
   Start-UnityEditor -ExecuteMethod Build.Invoke -BatchMode -Quit -LogFile .\build.log -Wait
.EXAMPLE
   Get-UnityProjectInstance -Recurse | Start-UnityEditor -BatchMode -Quit
.EXAMPLE
   Get-UnitySetupInstance | Start-UnityEditor
#>
function Start-UnityEditor {
    [CmdletBinding(SupportsShouldProcess, DefaultParameterSetName = "Context")]
    param(
        [parameter(Mandatory = $false, ValueFromPipeline = $true, ParameterSetName = 'Projects', Position = 0)]
        [parameter(Mandatory = $true, ValueFromPipeline = $true, ParameterSetName = 'ProjectsLatest', Position = 0)]
        [parameter(Mandatory = $true, ValueFromPipeline = $true, ParameterSetName = 'ProjectsVersion', Position = 0)]
        [ValidateNotNullOrEmpty()]
        [UnityProjectInstance[]] $Project,
        [parameter(Mandatory = $false, ValueFromPipeline = $true, ParameterSetName = 'Setups')]
        [ValidateNotNullOrEmpty()]
        [UnitySetupInstance[]]$Setup,
        [parameter(Mandatory = $true, ParameterSetName = 'Latest')]
        [parameter(Mandatory = $true, ParameterSetName = 'ProjectsLatest')]
        [switch]$Latest,
        [parameter(Mandatory = $true, ParameterSetName = 'Version')]
        [parameter(Mandatory = $true, ParameterSetName = 'ProjectsVersion')]
        [UnityVersion]$Version,
        [parameter(Mandatory = $false, ParameterSetName = 'Latest')]
        [parameter(Mandatory = $false, ParameterSetName = 'Version')]
        [parameter(Mandatory = $false, ParameterSetName = 'Context')]
        [switch]$IgnoreProjectContext,
        [parameter(Mandatory = $false)]
        [string]$ExecuteMethod,
        [parameter(Mandatory = $false)]
        [string[]]$ExportPackage,
        [parameter(Mandatory = $false)]
        [string]$ImportPackage,
        [parameter(Mandatory = $false)]
        [string]$CreateProject,
        [parameter(Mandatory = $false)]
        [string]$OutputPath,
        [parameter(Mandatory = $false)]
        [string]$LogFile,
        [parameter(Mandatory = $false)]
        [ValidateSet('StandaloneOSX', 'StandaloneWindows', 'iOS', 'Android', 'StandaloneLinux', 'StandaloneWindows64', 'WebGL', 'WSAPlayer', 'StandaloneLinux64', 'StandaloneLinuxUniversal', 'Tizen', 'PSP2', 'PS4', 'XBoxOne', 'N3DS', 'WiiU', 'tvOS', 'Switch')]
        [string]$BuildTarget,
        [parameter(Mandatory = $false)]
        [switch]$AcceptAPIUpdate,
        [parameter(Mandatory = $false)]
        [pscredential]$Credential,
        [parameter(Mandatory = $false)]
        [securestring]$Serial,
        [parameter(Mandatory = $false)]
        [switch]$ReturnLicense,
        [parameter(Mandatory = $false)]
        [switch]$ForceFree,
        [parameter(Mandatory = $false)]
        [string[]]$EditorTestsCategory,
        [parameter(Mandatory = $false)]
        [string[]]$EditorTestsFilter,
        [parameter(Mandatory = $false)]
        [string]$EditorTestsResultFile,
        [parameter(Mandatory = $false)]
        [switch]$RunEditorTests,
        [parameter(Mandatory = $false)]
        [switch]$BatchMode,
        [parameter(Mandatory = $false)]
        [switch]$Quit,
        [parameter(Mandatory = $false)]
        [switch]$Wait,
        [parameter(Mandatory = $false)]
        [switch]$PassThru
    )
    process {
        switch -wildcard ( $PSCmdlet.ParameterSetName ) {
            'Context' {
                $projectInstances = [UnityProjectInstance[]]@()
                $setupInstances = [UnitySetupInstance[]]@()

                $currentFolderProject = if ( !$IgnoreProjectContext ) { Get-UnityProjectInstance $PWD.Path }
                if ($null -ne $currentFolderProject) {
                    $projectInstances += , $currentFolderProject
                }
                else {
                    $setupInstance = Get-UnitySetupInstance | Select-UnitySetupInstance -Latest
                    if ($setupInstance.Count -gt 0) {
                        $setupInstances += , $setupInstance
                    }
                }
            }
            'Projects*' {
                $projectInstances = $Project
                $setupInstances = [UnitySetupInstance[]]@()
            }
            'Setups' {
                $projectInstances = [UnityProjectInstance[]]@()
                $setupInstances = $Setup
            }
            'Latest' {
                $projectInstances = [UnityProjectInstance[]]@()

                $currentFolderProject = if (!$IgnoreProjectContext) { Get-UnityProjectInstance $PWD.Path }
                if ($null -ne $currentFolderProject) {
                    $projectInstances += , $currentFolderProject
                }
                elseif ( $Latest ) {
                    $setupInstance = Get-UnitySetupInstance | Select-UnitySetupInstance -Latest
                    if ($setupInstance.Count -gt 0) {
                        $setupInstances = , $setupInstance
                    }
                }
            }
            'Version' {
                $projectInstances = [UnityProjectInstance[]]@()

                $currentFolderProject = if (!$IgnoreProjectContext) { Get-UnityProjectInstance $PWD.Path }
                if ($null -ne $currentFolderProject) {
                    $projectInstances += , $currentFolderProject
                }
                elseif ($null -ne $Version) {
                    $setupInstance = Get-UnitySetupInstance | Select-UnitySetupInstance -Version $Version
                    if ($setupInstance.Count -gt 0) {
                        $setupInstances = , $setupInstance
                    }
                    else {
                        Write-Error "Could not find Unity Editor for version $Version"
                    }
                }
            }
        }

        $sharedArgs = @()
        if ( $ReturnLicense ) {
            if ( -not $PSBoundParameters.ContainsKey('BatchMode') ) { $BatchMode = $true }
            if ( -not $PSBoundParameters.ContainsKey('Quit') ) { $Quit = $true }

            $sharedArgs += '-returnLicense'
        }
        if ( $Serial ) {
            if ( -not $PSBoundParameters.ContainsKey('BatchMode') ) { $BatchMode = $true }
            if ( -not $PSBoundParameters.ContainsKey('Quit') ) { $Quit = $true }
        }
        if ( $AcceptAPIUpdate ) { 
            $sharedArgs += '-accept-apiupdate'
            if ( -not $PSBoundParameters.ContainsKey('BatchMode')) { $BatchMode = $true }
        }
        if ( $CreateProject ) { $sharedArgs += "-createProject", $CreateProject }
        if ( $ExecuteMethod ) { $sharedArgs += "-executeMethod", $ExecuteMethod }
        if ( $OutputPath ) { $sharedArgs += "-buildOutput", $OutputPath }
        if ( $LogFile ) { $sharedArgs += "-logFile", $LogFile }
        if ( $BuildTarget ) { $sharedArgs += "-buildTarget", $BuildTarget }
        if ( $BatchMode ) { $sharedArgs += "-batchmode" }
        if ( $Quit ) { $sharedArgs += "-quit" }
        if ( $ExportPackage ) { $sharedArgs += "-exportPackage", "$ExportPackage" }
        if ( $ImportPackage ) { $sharedArgs += "-importPackage", "$ImportPackage" }
        if ( $Credential ) { $sharedArgs += '-username', $Credential.UserName }
        if ( $EditorTestsCategory ) { $sharedArgs += '-editorTestsCategories', ($EditorTestsCategory -join ',') }
        if ( $EditorTestsFilter ) { $sharedArgs += '-editorTestsFilter', ($EditorTestsFilter -join ',') }
        if ( $EditorTestsResultFile ) { $sharedArgs += '-editorTestsResultFile', $EditorTestsResultFile }
        if ( $RunEditorTests ) { $sharedArgs += '-runEditorTests' }
        if ( $ForceFree) { $sharedArgs += '-force-free' }

        $instanceArgs = @()
        foreach ( $p in $projectInstances ) {

            if ( $Latest ) {
                $setupInstance = Get-UnitySetupInstance | Select-UnitySetupInstance -Latest
                if ($setupInstance.Count -eq 0) {
                    Write-Error "Could not find any Unity Editor installed"
                    continue
                }
            }
            elseif ($null -ne $Version) {
                $setupInstance = Get-UnitySetupInstance | Select-UnitySetupInstance -Version $Version
                if ($setupInstance.Count -eq 0) {
                    Write-Error "Could not find Unity Editor for version $Version"
                    continue
                }
            }
            else {
                $setupInstance = Get-UnitySetupInstance | Select-UnitySetupInstance -Version $p.Version
                if ($setupInstance.Count -eq 0) {
                    Write-Error "Could not find Unity Editor for version $($p.Version)"
                    continue
                }
            }

            $projectPath = $ExecutionContext.SessionState.Path.GetUnresolvedProviderPathFromPSPath($($p.Path))
            $instanceArgs += , ("-projectPath", $projectPath)
            $setupInstances += , $setupInstance
        }

        $currentOS = Get-OperatingSystem

        for ($i = 0; $i -lt $setupInstances.Length; $i++) {
            $setupInstance = $setupInstances[$i]

            switch ($currentOS) {
                ([OperatingSystem]::Windows) {
                    $editor = Get-ChildItem "$($setupInstance.Path)" -Filter 'Unity.exe' -Recurse |
                        Select-Object -First 1 -ExpandProperty FullName
    
                    if ([string]::IsNullOrEmpty($editor)) {
                        Write-Error "Could not find Unity.exe under setup instance path: $($setupInstance.Path)"
                        continue
                    }
                }
                ([OperatingSystem]::Linux) {
                    throw "Start-UnityEditor has not been implemented on the Linux platform. Contributions welcomed!";
                }
                ([OperatingSystem]::Mac) {
                    $editor = [io.path]::Combine("$($setupInstance.Path)", "Unity.app/Contents/MacOS/Unity")
    
                    if ([string]::IsNullOrEmpty($editor)) {
                        Write-Error "Could not find Unity app under setup instance path: $($setupInstance.Path)"
                        continue
                    }
                }
            }

            # clone the shared args list
            $unityArgs = $sharedArgs | ForEach-Object { $_ }
            if ( $instanceArgs[$i] ) { $unityArgs += $instanceArgs[$i] }

            $setProcessArgs = @{
                'FilePath' = $editor;
                'PassThru' = $true;
                'ErrorAction' = 'Stop';
                'RedirectStandardOutput' = New-TemporaryFile;
                'RedirectStandardError' = New-TemporaryFile;
            }

            if ($Wait) { $setProcessArgs['Wait'] = $true }

            Write-Verbose "Redirecting standard output to $($setProcessArgs['RedirectStandardOutput'])"
            Write-Verbose "Redirecting standard error to $($setProcessArgs['RedirectStandardError'])"

            $actionString = "$editor $unityArgs"
            if( $Credential ) { $actionString += " -password (hidden)"}
            if( $Serial ) { $actionString += " -serial (hidden)"}

            if (-not $PSCmdlet.ShouldProcess($actionString, "Start-Process")) {
                continue
            }

            # Defered till after potential display by ShouldProcess
            if ( $Credential ) { $unityArgs += '-password', $Credential.GetNetworkCredential().Password }
            if ( $Serial ) { $unityArgs += '-serial', [System.Net.NetworkCredential]::new($null, $Serial).Password }

            if ($unityArgs -and $unityArgs.Length -gt 0) {
                $setProcessArgs['ArgumentList'] = $unityArgs
            }

            $process = Start-Process @setProcessArgs
            if ( $Wait ) {
                if ( $LogFile -and (Test-Path $LogFile -Type Leaf) ) {
                    # Note that Unity sometimes returns a success ExitCode despite the presence of errors, but we want
                    # to make sure that we flag such errors.
                    Write-UnityErrors $LogFile
                    
                    Write-Verbose "Writing $LogFile to Information stream Tagged as 'Logs'"
                    Get-Content $LogFile | ForEach-Object { Write-Information -MessageData $_ -Tags 'Logs' }
                }

                if ( $process.ExitCode -ne 0 ) {
                    Write-Error "Unity quit with non-zero exit code: $($process.ExitCode)"
                }
            }

            if ($PassThru) { $process }
        }
    }
}

# Open the specified Unity log file and write any errors found in the file to the error stream.
function Write-UnityErrors {
    param([string] $LogFileName)
    Write-Verbose "Checking $LogFileName for errors"
    $errors = Get-Content $LogFileName | Where-Object { Get-IsUnityError $_ }
    if ( $errors.Count -gt 0 ) {
        $errors = $errors | select -uniq # Unity prints out errors as they occur and also in a summary list. We only want to see each unique error once.
        $errorMessage = $errors -join "`r`n"
        $errorMessage = "Errors were found in $LogFileName`:`r`n$errorMessage"
        Write-Error $errorMessage
    }
}

function Get-IsUnityError {
    param([string] $LogLine)

    # Detect Unity License error, for example:
    # BatchMode: Unity has not been activated with a valid License. Could be a new activation or renewal...
    if ( $LogLine -match 'Unity has not been activated with a valid License' ) {
        return $true
    }

    # Detect that the method specified by -ExecuteMethod doesn't exist, for example:
    # executeMethod method 'Invoke' in class 'Build' could not be found.
    if ( $LogLine -match 'executeMethod method .* could not be found' ) {
        return $true
    }

    # Detect compilation error, for example:
    #   Assets/Errors.cs(7,9): error CS0103: The name `NonexistentFunction' does not exist in the current context
    if ( $LogLine -match '\.cs\(\d+,\d+\): error ' ) {
        return $true
    }

    # In the future, additional kinds of errors that can be found in Unity logs could be added here:
    # ...

    return $false
}

function ConvertTo-DateTime {
    param([string] $Text)

    if( -not $text -or $text.Length -eq 0 ) { [DateTime]::MaxValue }
    else { [DateTime]$Text }
}

<#
.Synopsis
   Get the active Unity licenses for the machine.
.PARAMETER Serial
   Filter licenses to the specified serial
.EXAMPLE
   Get-UnityLicense
#>
function Get-UnityLicense
{
    [CmdletBinding()]
    [Diagnostics.CodeAnalysis.SuppressMessageAttribute("PSAvoidUsingConvertToSecureStringWithPlainText", "", Justification="Used to convert discovered plaintext serials into secure strings.")]
    param([SecureString]$Serial)

    $licenseFiles = Get-ChildItem "C:\ProgramData\Unity\Unity_*.ulf" -ErrorAction 'SilentlyContinue'
    foreach ( $licenseFile in $licenseFiles ) {
        Write-Verbose "Discovered License File at $licenseFile"
        $doc = [xml](Get-Content "$licenseFile")
        $devBytes = [System.Convert]::FromBase64String($doc.root.License.DeveloperData.Value)

        # The first four bytes look like a count so skip that to pull out the serial string
        $licenseSerial = [String]::new($devBytes[4..($devBytes.Length - 1)])
        if( $Serial -and [System.Net.NetworkCredential]::new($null, $Serial).Password -ne $licenseSerial ) { continue; }
        
        $license = $doc.root.License
        [PSCustomObject]@{
            'LicenseVersion' = $license.LicenseVersion.Value
            'Serial' = ConvertTo-SecureString $licenseSerial -AsPlainText -Force
            'UnityVersion' = [UnityVersion]$license.ClientProvidedVersion.Value
            'DisplaySerial' = $license.SerialMasked.Value
            'ActivationDate' = ConvertTo-DateTime $license.InitialActivationDate.Value
            'StartDate' = ConvertTo-DateTime $license.StartDate.Value
            'StopDate' = ConvertTo-DateTime $license.StopDate.Value
            'UpdateDate' = ConvertTo-DateTime $license.UpdateDate.Value
        }
    }
}

@(
    @{ 'Name' = 'gusi'; 'Value' = 'Get-UnitySetupInstance' },
    @{ 'Name' = 'gupi'; 'Value' = 'Get-UnityProjectInstance' },
    @{ 'Name' = 'susi'; 'Value' = 'Select-UnitySetupInstance' },
    @{ 'Name' = 'sue'; 'Value' = 'Start-UnityEditor' }
) | ForEach-Object {

    $alias = Get-Alias -Name $_.Name -ErrorAction 'SilentlyContinue'
    if ( -not $alias ) {
        Write-Verbose "Creating new alias $($_.Name) for $($_.Value)" 
        New-Alias @_ 
    }
    elseif ( $alias.ModuleName -eq 'UnitySetup' ) {
        Write-Verbose "Setting alias $($_.Name) to $($_.Value)" 
        Set-Alias @_
    }
    else {
        Write-Warning "Alias $($_.Name) already configured by $($alias.Source)"
    }
}<|MERGE_RESOLUTION|>--- conflicted
+++ resolved
@@ -554,107 +554,165 @@
         # name and this corrects the separators to current environment.
         $fullCachePath = (Resolve-Path -Path $Cache).Path
 
+        $allInstallers = @()
+    }
+    process {
+        # Append the full list of installers to enable batch downloading of installers.
+        $Installers | ForEach-Object {
+            $allInstallers += , $_
+        }
+    }
+    end {
         $downloads = @()
-    }
-    process {
-        $Installers | ForEach-Object {
-            $installerFileName = [io.Path]::GetFileName($_.DownloadUrl)
-            $destination = [io.Path]::Combine($fullCachePath, "Installers", "Unity-$($_.Version)", "$installerFileName")
-
-            # Already downloaded?
-            if ( Test-Path $destination ) {
-                $destinationItem = Get-Item $destination
-                if ( ($destinationItem.Length -eq $_.Length ) -and
-                     ($destinationItem.LastWriteTime -eq $_.LastModified) ) {
-                    Write-Verbose "Skipping download because it's already in the cache: $($_.DownloadUrl)"
-
-                    $resource = New-Object UnitySetupResource -Property @{
-                        'ComponentType' = $_.ComponentType
-                        'Path' = $destination
+
+        try {
+            $global:downloadData = [ordered]@{}
+            $downloadIndex = 1
+
+            $allInstallers | ForEach-Object {
+                $installerFileName = [io.Path]::GetFileName($_.DownloadUrl)
+                $destination = [io.Path]::Combine($fullCachePath, "Installers", "Unity-$($_.Version)", "$installerFileName")
+
+                # Already downloaded?
+                if ( Test-Path $destination ) {
+                    $destinationItem = Get-Item $destination
+                    if ( ($destinationItem.Length -eq $_.Length ) -and
+                        ($destinationItem.LastWriteTime -eq $_.LastModified) ) {
+                        Write-Verbose "Skipping download because it's already in the cache: $($_.DownloadUrl)"
+
+                        $resource = New-Object UnitySetupResource -Property @{
+                            'ComponentType' = $_.ComponentType
+                            'Path' = $destination
+                        }
+                        $downloads += , $resource
+                        return
                     }
-                    $downloads += , $resource
-                    return
-                }
-            }
-
-            $destinationDirectory = [io.path]::GetDirectoryName($destination)
-            if (!(Test-Path $destinationDirectory -PathType Container)) {
-                New-Item "$destinationDirectory" -ItemType Directory | Out-Null
-            }
-
-            $webClient = New-Object System.Net.WebClient
-
-            # Register to events for showing progress of file download.
-            Register-ObjectEvent -InputObject $webClient -EventName DownloadProgressChanged -SourceIdentifier DownloadProgressChanged -Action {
-                $global:DownloadProgressEvent = $event
-            } | Out-Null
-            Register-ObjectEvent -InputObject $webClient -EventName DownloadFileCompleted -SourceIdentifier DownloadFileCompleted -Action {
-                $global:isDownloaded = $true
-            } | Out-Null
-
-            try
-            {
-                $startTime = Get-Date
-
-                $global:DownloadProgressEvent = $null
-                $global:isDownloaded = $false
-
-                Write-Verbose "Downloading $($_.DownloadUrl) to $destination"
-                $webClient.DownloadFileAsync($_.DownloadUrl, $destination)
-
-                # Showing progress of file download
-                $totalBytes = $_.Length
-                while (-not $global:isDownloaded) {
-                    if ($null -eq $global:DownloadProgressEvent) {
-                        continue
+                }
+
+                $destinationDirectory = [io.path]::GetDirectoryName($destination)
+                if (!(Test-Path $destinationDirectory -PathType Container)) {
+                    New-Item "$destinationDirectory" -ItemType Directory | Out-Null
+                }
+
+                $webClient = New-Object System.Net.WebClient
+
+                ++$downloadIndex
+                $global:downloadData[$installerFileName] = New-Object PSObject -Property @{
+                    installerFileName = $installerFileName
+                    startTime = Get-Date
+                    totalBytes = $_.Length
+                    receivedBytes = 0
+                    isDownloaded = $false
+                    destination = $destination
+                    lastModified = $_.LastModified
+                    componentType = $_.ComponentType
+                    webClient = $webClient
+                    downloadIndex = $downloadIndex
+                }
+
+                # Register to events for showing progress of file download.
+                Register-ObjectEvent -InputObject $webClient -EventName DownloadProgressChanged -SourceIdentifier "$installerFileName-Changed" -MessageData $installerFileName -Action {
+                    $global:downloadData[$event.MessageData].receivedBytes = $event.SourceArgs.BytesReceived
+                } | Out-Null
+                Register-ObjectEvent -InputObject $webClient -EventName DownloadFileCompleted -SourceIdentifier "$installerFileName-Completed" -MessageData $installerFileName -Action {
+                    $global:downloadData[$event.MessageData].isDownloaded = $true
+                } | Out-Null
+
+                try
+                {
+                    Write-Verbose "Downloading $($_.DownloadUrl) to $destination"
+                    $webClient.DownloadFileAsync($_.DownloadUrl, $destination)
+                }
+                catch [System.Net.WebException] {
+                    Write-Error "Failed downloading $installerFileName - $($_.Exception.Message)"
+                    $global:downloadData.Remove($installerFileName)
+
+                    Unregister-Event -SourceIdentifier "$installerFileName-Completed" -Force
+                    Unregister-Event -SourceIdentifier "$installerFileName-Changed" -Force
+
+                    $webClient.Dispose()
+                }
+            }
+
+            $totalDownloads = $global:downloadData.Count
+
+            # Showing progress of all file downloads
+            while ($global:downloadData.Count -gt 0) {
+                $global:downloadData.Keys | ForEach-Object {
+                    $installerFileName = $_
+                    $data = $global:downloadData[$installerFileName]
+
+                    # Finished downloading
+                    if ($null -eq $data.webClient) {
+                        return
                     }
-
-                    $elapsedTime = (Get-Date) - $startTime
-
-                    $receivedBytes = $global:DownloadProgressEvent.SourceArgs.BytesReceived
-                    $progress = [int](($receivedBytes / [double]$totalBytes) * 100)
-
-                    $averageSpeed = $receivedBytes / $elapsedTime.TotalSeconds
-                    $secondsRemaining = ($totalBytes - $receivedBytes) / $averageSpeed
-
+                    if ($data.isDownloaded) {
+                        Write-Progress -Activity "Downloading $installerFileName" -Status "Done" -Completed `
+                            -Id $data.downloadIndex
+
+                        Unregister-Event -SourceIdentifier "$installerFileName-Completed" -Force
+                        Unregister-Event -SourceIdentifier "$installerFileName-Changed" -Force
+        
+                        $data.webClient.Dispose()
+                        $data.webClient = $null
+
+                        # Re-writes the last modified time for ensuring downloads are cached properly.
+                        $downloadedFile = Get-Item $data.destination
+                        $downloadedFile.LastWriteTime = $data.lastModified
+            
+                        $resource = New-Object UnitySetupResource -Property @{
+                            'ComponentType' = $data.componentType
+                            'Path' = $data.destination
+                        }
+                        $downloads += , $resource
+                        return
+                    }
+
+                    $elapsedTime = (Get-Date) - $data.startTime
+
+                    $progress = [int](($data.receivedBytes / [double]$data.totalBytes) * 100)
+    
+                    $averageSpeed = $data.receivedBytes / $elapsedTime.TotalSeconds
+                    $secondsRemaining = ($data.totalBytes - $data.receivedBytes) / $averageSpeed
+    
                     if ([double]::IsInfinity($secondsRemaining)) {
                         $averageSpeed = 0
                         # -1 for Write-Progress prevents seconds remaining from showing.
                         $secondsRemaining = -1
                     }
-
-                    $downloadSpeed = Format-BitsPerSecond -Bytes $receivedBytes -Seconds $elapsedTime.TotalSeconds
+    
+                    $downloadSpeed = Format-BitsPerSecond -Bytes $data.receivedBytes -Seconds $elapsedTime.TotalSeconds
 
                     Write-Progress -Activity "Downloading $installerFileName | $downloadSpeed" `
-                        -Status "$($receivedBytes | Format-Bytes) of $($totalBytes | Format-Bytes)" `
+                        -Status "$($data.receivedBytes | Format-Bytes) of $($data.totalBytes | Format-Bytes)" `
                         -SecondsRemaining $secondsRemaining `
-                        -PercentComplete $progress
-                }
-            }
-            catch [System.Net.WebException] {
-                Write-Error "Failed downloading $installerFileName - $($_.Exception.Message)"
-            }
-            finally {
-                Unregister-Event -SourceIdentifier DownloadFileCompleted -Force
-                Unregister-Event -SourceIdentifier DownloadProgressChanged -Force
-
-                $webClient.Dispose()
-
-                Write-Progress -Activity "Downloading $($_.DownloadUrl)" -Status "Done" -Completed
-            }
-
-            # Re-writes the last modified time for ensuring downloads are cached properly.
-            $downloadedFile = Get-Item $destination
-            $downloadedFile.LastWriteTime = $_.LastModified
-
-            $resource = New-Object UnitySetupResource -Property @{
-                'ComponentType' = $_.ComponentType
-                'Path' = $destination
-            }
-            $downloads += , $resource
-        }
-    }
-    end {
+                        -PercentComplete $progress `
+                        -Id $data.downloadIndex
+                }
+            }
+        }
+        finally {
+            # If the script is stopped, e.g. Ctrl+C, we want to cancel any remaining downloads
+            $global:downloadData.Keys | ForEach-Object {
+                $installerFileName = $_
+                $data = $global:downloadData[$installerFileName]
+
+                if ($null -ne $data.webClient) {
+                    if (-not $data.isDownloaded) {
+                        $data.webClient.CancelAsync()
+                    }
+
+                    Unregister-Event -SourceIdentifier "$installerFileName-Completed" -Force
+                    Unregister-Event -SourceIdentifier "$installerFileName-Changed" -Force
+
+                    $data.webClient.Dispose()
+                    $data.webClient = $null
+                }
+            }
+
+            Remove-Variable -Name downloadData -Scope Global
+        }
+
         return $downloads
     }
 }
@@ -807,7 +865,6 @@
                 Write-Verbose "Mounting sparse bundle disk."
                 & hdiutil mount $unitySetupBundlePath
 
-<<<<<<< HEAD
                 # Previous version failed to remove. Cleaning up!
                 if (Test-Path $volumeInstallPath) {
                     Write-Verbose "Previous install did not clean up properly. Doing that now."
@@ -827,39 +884,6 @@
                     & sudo rsync -rlpo $installPath $volumeInstallPath --chmod=+r
                 }
             }
-=======
-        if ( $downloadSource.Length -gt 0 ) {
-            [System.Net.WebClient[]]$webClients =  @()
-            try {
-                for ($i = 0; $i -lt $downloadSource.Length; $i++) {
-                    Write-Verbose "Downloading $($downloadSource[$i]) to $($downloadDest[$i])"
-                    $destDirectory = [io.path]::GetDirectoryName($downloadDest[$i])
-                    if (!(Test-Path $destDirectory -PathType Container)) {
-                        New-Item "$destDirectory" -ItemType Directory | Out-Null
-                    }
-                    
-                    $webClient = New-Object System.Net.WebClient
-                    $webClient.DownloadFileAsync($downloadSource[$i], $downloadDest[$i])
-                    $webClients += $webClient
-                }
-
-                # Wait for all the downloads to finish
-                while( $webClients.Where({ $_.IsBusy }, 'First').Count -gt 0 ) {}
-
-                # Clear the list so the finally does no work
-                $webClients = @()
-            }
-            finally {
-                # If the script is stopped, e.g. Ctrl+C, we want to cancel any downloads
-                $webClients | ForEach-Object { $_.CancelAsync() } 
-            }
-            
-        }
-       
-        for ($i = 0; $i -lt $localInstallers.Length; $i++) {
-            $installer = $localInstallers[$i]
-            $destination = $localDestinations[$i]
->>>>>>> 2102fb1f
 
             # TODO: Strip out components already installed in the destination.
 
